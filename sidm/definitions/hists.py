--- conflicted
+++ resolved
@@ -21,22 +21,11 @@
 
 # define counters
 counter_defs = {
+    "Total LJs": lambda objs: ak.count(objs["ljs"].pt),
     "Gen As to muons": lambda objs: ak.count(objs["genAs_toMu"].pt),
     "Gen As to electrons": lambda objs: ak.count(objs["genAs_toE"].pt),
     "Matched gen As to muons": lambda objs: ak.count(derived_objs["genAs_toMu_matched_lj"](objs, 0.4).pt),
     "Matched gen As to electrons": lambda objs: ak.count(derived_objs["genAs_toE_matched_lj"](objs, 0.4).pt),
-    
-    "Total LJs": lambda objs: ak.count(objs["ljs"].pt),
-    "Mu-LJs": lambda objs: ak.count(objs["mu_ljs"].pt),
-    "EGM-LJs": lambda objs: ak.count(objs["egm_ljs"].pt),
-    
-    "Total Matched-Jets": lambda objs: ak.count(derived_objs["matched_jets"](objs,0.4).pt),
-    "Leading-Mu-Matched-Jets": lambda objs: ak.count(derived_objs["leading_mu_matched_jets"](objs,0.4).pt),
-    "Subleading-Mu-Matched-Jets": lambda objs: ak.count(derived_objs["subleading_mu_matched_jets"](objs,0.4).pt),
-    "EGM-Matched-Jets": lambda objs: ak.count(derived_objs["egm_matched_jets"](objs,0.4).pt),
-    
-    "lj absphi": lambda objs: ak.count(abs(objs["ljs"][:,0:1].phi - objs["ljs"][:,1:2].phi)),
-    
 }
 
 
@@ -63,7 +52,7 @@
 }
 default_binnings = {
     "n":  (10, 0, 10),
-    "pt":  (50, 0, 100),
+    "pt":  (100, 0, 100),
     "eta": (50, -3, 3),
     "phi": (50, -1*math.pi, math.pi),
     "lxy": (100, 0, 100),
@@ -100,721 +89,6 @@
 
 # define histograms
 hist_defs = {
-    # LJ-matched jet
-    "lj_matchedjet_pt": h.Histogram(
-        [
-            h.Axis(hist.axis.Regular(50, 0, 500, name="LJ_PT", label=r"LJ PT"),
-                   lambda objs, mask: objs["ljs"][mask].pt),
-            
-            h.Axis(hist.axis.Regular(50, 0, 500, name="matched_jets_pt",
-                                     label=r"Matched Jet PT"),
-                   lambda objs, mask: derived_objs["matched_jets"](objs,0.4)[mask].pt),
-        ],
-        evt_mask=lambda objs: (ak.num(derived_objs["matched_jets"](objs,0.4)) == ak.num(objs["ljs"])),
-    ),
-    
-    "leading_lj_matchedjet_pt": h.Histogram(
-        [
-            h.Axis(hist.axis.Regular(50, 0, 500, name="LJ_PT", label=r"Leading LJ PT"),
-                   lambda objs, mask: objs["ljs"][:,0:1][mask].pt),
-            
-            h.Axis(hist.axis.Regular(50, 0, 500, name="matched_jets_pt",
-                                     label=r"Leading-Matched Jet PT"),
-                   lambda objs, mask: derived_objs["leading_matched_jets"](objs,0.4)[mask].pt),
-        ],
-        evt_mask=lambda objs: (ak.num(derived_objs["leading_matched_jets"](objs,0.4)) == ak.num(objs["ljs"][:,0:1])),
-    ),
-    
-    "subleading_lj_matchedjet_pt": h.Histogram(
-        [
-            h.Axis(hist.axis.Regular(50, 0, 500, name="LJ_PT", label=r"Subleading LJ PT"),
-                   lambda objs, mask: objs["ljs"][:,1:2][mask].pt),
-            
-            h.Axis(hist.axis.Regular(50, 0, 500, name="matched_jets_pt",
-                                     label=r"Subleading-Matched Jet PT"),
-                   lambda objs, mask: derived_objs["subleading_matched_jets"](objs,0.4)[mask].pt),
-        ],
-        evt_mask=lambda objs: (ak.num(derived_objs["subleading_matched_jets"](objs,0.4)) == ak.num(objs["ljs"][:,1:2])),
-    ),
-    
-    "leading_mu_lj_matchedjet_pt": h.Histogram(
-        [
-            h.Axis(hist.axis.Regular(50, 0, 500, name="LJ_PT", label=r"Leading Mu-LJ PT"),
-                   lambda objs, mask: objs["mu_ljs"][:,0:1][mask].pt),
-            
-            h.Axis(hist.axis.Regular(50, 0, 500, name="matched_jets_pt",
-                                     label=r"Leading-Mu-Matched Jet PT"),
-                   lambda objs, mask: derived_objs["leading_mu_matched_jets"](objs,0.4)[mask].pt),
-        ],
-        evt_mask=lambda objs: (ak.num(derived_objs["leading_mu_matched_jets"](objs,0.4)) == ak.num(objs["mu_ljs"][:,0:1]))
-    ),
-    
-    "subleading_mu_lj_matchedjet_pt": h.Histogram(
-        [
-            h.Axis(hist.axis.Regular(50, 0, 500, name="LJ_PT", label=r"Subleading Mu-LJ PT"),
-                   lambda objs, mask: objs["mu_ljs"][:,1:2][mask].pt),
-            
-            h.Axis(hist.axis.Regular(50, 0, 500, name="matched_jets_pt",
-                                     label=r"Subleading Mu-Matched Jet PT"),
-                   lambda objs, mask: derived_objs["subleading_mu_matched_jets"](objs,0.4)[mask].pt),
-        ],
-        evt_mask=lambda objs: (ak.num(derived_objs["subleading_mu_matched_jets"](objs,0.4)) == ak.num(objs["mu_ljs"][:,1:2]))
-    ),
-    
-    "egm_lj_matchedjet_pt": h.Histogram(
-        [
-            h.Axis(hist.axis.Regular(50, 0, 500, name="LJ_PT", label=r"EGM-LJ PT"),
-                   lambda objs, mask: objs["egm_ljs"][:,0:1][mask].pt),
-            
-            h.Axis(hist.axis.Regular(50, 0, 500, name="matched_jets_pt",
-                                     label=r"EGM-Matched Jet PT"),
-                   lambda objs, mask: derived_objs["egm_matched_jets"](objs,0.4)[mask].pt),
-        ],
-        evt_mask=lambda objs: (ak.num(derived_objs["egm_matched_jets"](objs,0.4)) == ak.num(objs["egm_ljs"][:,0:1])),
-    ),
-    
-    # Matched Jet
-    "matched_jets_pt": h.Histogram(
-        [
-            h.Axis(hist.axis.Regular(50, 0, 500, name="matched_jets_pt", label="Matched Jet PT (|$\Delta$R| 0.4) [GeV]"),
-                   lambda objs, mask: derived_objs["matched_jets"](objs,0.4)[mask].pt),
-        ],
-        evt_mask=lambda objs: ak.num(derived_objs["matched_jets"](objs,0.4)) > 0,
-    ),   
-    
-    "leading_matched_jets_pt": h.Histogram(
-        [
-            h.Axis(hist.axis.Regular(50, 0, 500, name="leading_matched_jets_pt", label="Leading-Matched Jet PT (|$\Delta$R| 0.4) [GeV]"),
-                   lambda objs, mask: derived_objs["leading_matched_jets"](objs,0.4)[mask].pt),
-        ],
-        evt_mask=lambda objs: ak.num(derived_objs["leading_matched_jets"](objs,0.4)) > 0,
-    ),
-    
-    "subleading_matched_jets_pt": h.Histogram(
-        [
-            h.Axis(hist.axis.Regular(50, 0, 500, name="matched_subleadingjets_pt", label="Subleading-Matched Jet PT (|$\Delta$R| 0.4) [GeV]"),
-                   lambda objs, mask: derived_objs["subleading_matched_jets"](objs,0.4)[mask].pt),
-        ],
-        evt_mask=lambda objs: ak.num(derived_objs["subleading_matched_jets"](objs,0.4)) > 0,
-    ),
-    
-    "leadingLJ_matchedjet_absdR": h.Histogram(
-        [
-            h.Axis(hist.axis.Regular(50, 0, 4, name="|$\Delta$R| (Leading LJ, Leading-Matched Jet)"),
-                   lambda objs, mask: objs["ljs"][mask,0].delta_r(derived_objs["leading_matched_jets"](objs,0.4)[mask,0])),
-        ],
-        evt_mask=lambda objs: ak.num(derived_objs["leading_matched_jets"](objs,0.4)) > 0,
-    ),
-    
-    "subleadingLJ_matchedjet_absdR": h.Histogram(
-        [
-            h.Axis(hist.axis.Regular(50, 0, 4, name="|$\Delta$R| (Subleading LJ, Subleading-Matched Jet)"),
-                   lambda objs, mask: objs["ljs"][mask,1].delta_r(derived_objs["subleading_matched_jets"](objs,0.4)[mask,0])),
-        ],
-        evt_mask=lambda objs: ak.num(derived_objs["subleading_matched_jets"](objs,0.4)) > 0,
-    ),
-    
-    "matchedjet_matchedjet_absdR": h.Histogram(
-        [
-            h.Axis(hist.axis.Regular(50, 0, 5, name="|$\Delta$R| (Leading-Matched Jet, Subleading-Matched Jet)"),
-                   lambda objs, mask: derived_objs["leading_matched_jets"](objs,0.4)[mask,0].delta_r(derived_objs["subleading_matched_jets"](objs,0.4)[mask,0])),
-        ],
-        evt_mask=lambda objs: (ak.num(derived_objs["leading_matched_jets"](objs,0.4)) > 0) & (ak.num(derived_objs["subleading_matched_jets"](objs,0.4)) > 0),
-    ), 
-    
-    "matchedjet_matchedjet_absdphi": h.Histogram(
-        [
-            h.Axis(hist.axis.Regular(50, 0, 2*math.pi, name="|$\Delta\phi$| (Leading-Matched Jet, Subleading-Matched Jet)"),
-                   lambda objs, mask: abs(derived_objs["leading_matched_jets"](objs,0.4)[mask,0].phi - derived_objs["subleading_matched_jets"](objs,0.4)[mask,0].phi)),
-        ],
-        evt_mask=lambda objs: (ak.num(derived_objs["leading_matched_jets"](objs,0.4)) > 0) & (ak.num(derived_objs["subleading_matched_jets"](objs,0.4)) > 0),
-    ), 
-    
-    "mu_matched_jets_pt": h.Histogram(
-        [
-            h.Axis(hist.axis.Regular(50, 0, 500, name="mu_matched_jets_pt", label="Mu-LJ Matched Jet PT (|$\Delta$R| 0.4) [GeV]"),
-                   lambda objs, mask: derived_objs["mu_matched_jets"](objs,0.4)[mask].pt),
-        ],
-        evt_mask=lambda objs: ak.num(derived_objs["mu_matched_jets"](objs,0.4)) > 0,
-    ),
-
-    "leading_mu_matched_jets_pt": h.Histogram(
-        [
-            h.Axis(hist.axis.Regular(50, 0, 500, name="leading_mu_matched_jets_pt", label="Leading-Mu-LJ Matched Jet PT (|$\Delta$R| 0.4) [GeV]"),
-                   lambda objs, mask: derived_objs["leading_mu_matched_jets"](objs,0.4)[mask].pt),
-        ],
-        evt_mask=lambda objs: ak.num(derived_objs["leading_mu_matched_jets"](objs,0.4)) > 0,
-    ),
-
-    "subleading_mu_matched_jets_pt": h.Histogram(
-        [
-            h.Axis(hist.axis.Regular(50, 0, 500, name="subleading_mu_matched_jets_pt", label="Subleading-Mu-LJ Matched Jet PT (|$\Delta$R| 0.4) [GeV]"),
-                   lambda objs, mask: derived_objs["subleading_mu_matched_jets"](objs,0.4)[mask].pt),
-        ],
-        evt_mask=lambda objs: ak.num(derived_objs["subleading_mu_matched_jets"](objs,0.4)) > 0,
-    ),   
-    
-    "egm_matched_jets_pt": h.Histogram(
-        [
-            h.Axis(hist.axis.Regular(50, 0, 500, name="egm_matched_jets_pt", label="EGM-LJ Matched Jet PT (|$\Delta$R| 0.4) [GeV]"),
-                   lambda objs, mask: derived_objs["egm_matched_jets"](objs,0.4)[mask].pt),
-        ],
-        evt_mask=lambda objs: ak.num(derived_objs["egm_matched_jets"](objs,0.4)) > 0,
-    ),   
-    
-    "all_egm_matched_jets_pt": h.Histogram(
-        [
-            h.Axis(hist.axis.Regular(50, 0, 500, name="egm_matched_jets_pt", label="EGM-LJ Matched Jet PT (|$\Delta$R| 0.4) [GeV]"),
-                   lambda objs, mask: derived_objs["all_egm_matched_jets"](objs,0.4)[mask].pt),
-        ],
-        evt_mask=lambda objs: ak.num(derived_objs["all_egm_matched_jets"](objs,0.4)) > 0,
-    ),   
-    
-    "mu_matchedjet_mu_matchedjet_absdR": h.Histogram(
-        [
-            h.Axis(hist.axis.Regular(50, 0, 5, name="|$\Delta$R| (Leading-Mu-LJ Matched Jet, Subleading-Mu-LJ Matched Jet)"),
-                   lambda objs, mask: derived_objs["leading_mu_matched_jets"](objs,0.4)[mask,0].delta_r(derived_objs["subleading_mu_matched_jets"](objs,0.4)[mask,0])),
-        ],
-        evt_mask=lambda objs: (ak.num(derived_objs["leading_mu_matched_jets"](objs,0.4)) > 0) & (ak.num(derived_objs["subleading_mu_matched_jets"](objs,0.4)) > 0),
-    ), 
-    
-    "mu_matchedjet_egm_matchedjet_absdR": h.Histogram(
-        [
-            h.Axis(hist.axis.Regular(50, 0, 5, name="|$\Delta$R| (Mu-LJ Matched Jet, EGM-LJ Matched Jet)"),
-                   lambda objs, mask: derived_objs["leading_mu_matched_jets"](objs,0.4)[mask,0].delta_r(derived_objs["egm_matched_jets"](objs,0.4)[mask,0])),
-        ],
-        evt_mask=lambda objs: (ak.num(derived_objs["leading_mu_matched_jets"](objs,0.4)) > 0) & (ak.num(derived_objs["egm_matched_jets"](objs,0.4)) > 0),
-    ), 
-
-    "matched_jets_n": h.Histogram(
-        [
-            h.Axis(hist.axis.Regular(10, 0, 10, name="matched_jets_n", label="Number of Matched Jet (|$\Delta$R| 0.4)"),
-                   lambda objs, mask: ak.num(derived_objs["matched_jets"](objs,0.4))),
-        ],
-    ),    
-    
-    "leading_matched_jets_n": h.Histogram(
-        [
-            h.Axis(hist.axis.Regular(10, 0, 10, name="leading_matched_jets_n", label="Number of Leading-Matched Jet (|$\Delta$R| 0.4)"),
-                   lambda objs, mask: ak.num(derived_objs["leading_matched_jets"](objs,0.4))),
-        ],
-    ),   
-    
-    "subleading_matched_jets_n": h.Histogram(
-        [
-            h.Axis(hist.axis.Regular(10, 0, 10, name="subleading_matched_jets_n", label="Number of Subleading-Matched Jet (|$\Delta$R| 0.4)"),
-                   lambda objs, mask: ak.num(derived_objs["subleading_matched_jets"](objs,0.4))),
-        ],
-    ),
-    
-    "leading_mu_matched_jets_n": h.Histogram(
-        [
-            h.Axis(hist.axis.Regular(10, 0, 10, name="leading_mu_matched_jets_n", label="Number of Leading-Mu-LJ Matched Jet (|$\Delta$R| 0.4)"),
-                   lambda objs, mask: ak.num(derived_objs["leading_mu_matched_jets"](objs,0.4))),
-        ],
-    ),   
-    
-    "subleading_mu_matched_jets_n": h.Histogram(
-        [
-            h.Axis(hist.axis.Regular(10, 0, 10, name="subleading_mu_matched_jets_n", label="Number of Subleading-Mu-LJ Matched Jet (|$\Delta$R| 0.4)"),
-                   lambda objs, mask: ak.num(derived_objs["subleading_mu_matched_jets"](objs,0.4))),
-        ],
-    ),   
-    
-    "egm_matched_jets_n": h.Histogram(
-        [
-            h.Axis(hist.axis.Regular(10, 0, 10, name="egm_matched_jets_n", label="Number of EGM-LJ Matched Jet (|$\Delta$R| 0.4)"),
-                   lambda objs, mask: ak.num(derived_objs["egm_matched_jets"](objs,0.4))),
-        ],
-    ),   
-    
-    "matchedjet_matchedjet_invmass": h.Histogram(
-        [
-            h.Axis(hist.axis.Regular(50, 0, 1200, name="matchedjet_matchedjet_invmass",
-                                     label=r"Invariant Mass (Matched Leading, Subleading Jets)"),
-                   lambda objs, mask: derived_objs["matched_jets"](objs,0.4)[mask, :2].sum().mass),
-        ],
-        evt_mask=lambda objs: ak.num(derived_objs["matched_jets"](objs,0.4)) > 1,
-    ),
-    
-    "mu_matchedjet_egm_matchedjet_invmass": h.Histogram(
-        [
-            h.Axis(hist.axis.Regular(50, 0, 1200, name="matchedjet_invmass",
-                                     label=r"Invariant Mass (Mu-LJ Matched Jets, EGM-LJ Matched Jets)"),
-                   lambda objs, mask: (derived_objs["leading_mu_matched_jets"](objs,0.4)[mask,0] + derived_objs["egm_matched_jets"](objs,0.4)[mask,0]).mass),
-        ],
-        evt_mask=lambda objs: (ak.num(derived_objs["leading_mu_matched_jets"](objs,0.4)) > 0) & (ak.num(derived_objs["egm_matched_jets"](objs,0.4)) > 0),
-    ),
-    
-    "mu_matchedjet_mu_matchedjet_invmass": h.Histogram(
-        [
-            h.Axis(hist.axis.Regular(50, 0, 1200, name="matchedjet_invmass",
-                                     label=r"Invariant Mass (Leading, Subleading Mu-LJ Matched Jets)"),
-                   lambda objs, mask: (derived_objs["leading_mu_matched_jets"](objs,0.4)[mask,0] + derived_objs["subleading_mu_matched_jets"](objs,0.4)[mask,0]).mass),
-        ],
-        evt_mask=lambda objs: (ak.num(derived_objs["leading_mu_matched_jets"](objs,0.4)) > 0) & (ak.num(derived_objs["subleading_mu_matched_jets"](objs,0.4)) > 0),
-    ),
-    
-    "leading_matchedjet_lj_ptRatio": h.Histogram(
-        [
-            h.Axis(hist.axis.Regular(50, 0, 3.0, name="leading_matchedjet_lj_ptRatio",
-                   label="Leading-Matched Jets PT / Leading LJ PT"),
-                   lambda objs, mask: (derived_objs["leading_matched_jets"](objs,0.4)[mask,0].pt) / (objs["ljs"][:,0:1][mask].pt)),
-        ],
-        evt_mask=lambda objs: (ak.num(derived_objs["leading_matched_jets"](objs,0.4)) > 0) & (ak.num(objs["ljs"][:,0:1]) > 0),
-    ),
-    
-    "subleading_matchedjet_lj_ptRatio": h.Histogram(
-        [
-            h.Axis(hist.axis.Regular(50, 0, 3.0, name="subleading_matchedjet_lj_ptRatio",
-                   label="Subleading-Matched Jets PT / Subleading LJ PT"),
-                   lambda objs, mask: derived_objs["subleading_matched_jets"](objs,0.4)[mask,0].pt
-                       / objs["ljs"][:,1:2][mask].pt),
-        ],
-        evt_mask=lambda objs: (ak.num(derived_objs["subleading_matched_jets"](objs,0.4)) > 0) & (ak.num(objs["ljs"][:,1:2]) > 0),
-    ),
-    
-    "leading_mu_matchedjet_lj_ptRatio": h.Histogram(
-        [
-            h.Axis(hist.axis.Regular(50, 0, 3.0, name="leading_mu_matchedjet_lj_ptRatio",
-                   label="Leading-Mu-LJ Matched Jets PT / Leading Mu-LJ PT"),
-                   lambda objs, mask: derived_objs["leading_mu_matched_jets"](objs,0.4)[mask,0].pt
-                       / objs["mu_ljs"][:,0:1][mask].pt),
-        ],
-        evt_mask=lambda objs: (ak.num(derived_objs["leading_mu_matched_jets"](objs,0.4)) > 0) & (ak.num(objs["mu_ljs"][:,0:1]) > 0),
-    ),
-    
-    "subleading_mu_matchedjet_lj_ptRatio": h.Histogram(
-        [
-            h.Axis(hist.axis.Regular(50, 0, 3.0, name="subleading_mu_matchedjet_lj_ptRatio",
-                   label="Subleading-Mu-LJ Matched Jets PT / Subleading Mu-LJ PT"),
-                   lambda objs, mask: derived_objs["subleading_mu_matched_jets"](objs,0.4)[mask,0].pt
-                       / objs["mu_ljs"][:,1:2][mask].pt),
-        ],
-        evt_mask=lambda objs: (ak.num(derived_objs["subleading_mu_matched_jets"](objs,0.4)) > 0) & (ak.num(objs["mu_ljs"][:,1:2]) > 0),
-    ),
-    
-    "egm_matchedjet_lj_ptRatio": h.Histogram(
-        [
-            h.Axis(hist.axis.Regular(50, 0, 3.0, name="egm_matchedjet_lj_ptRatio",
-                   label="EGM-LJ Matched Jets PT / EGM-LJ PT"),
-                   lambda objs, mask: derived_objs["egm_matched_jets"](objs,0.4)[mask,0].pt
-                       / objs["egm_ljs"][:,0:1][mask].pt),
-        ],
-        evt_mask=lambda objs: (ak.num(derived_objs["egm_matched_jets"](objs,0.4)) > 0) & (ak.num(objs["egm_ljs"][:,0:1]) > 0),
-    ),
-
-    "leading_matchedjet_lj_ERatio": h.Histogram(
-        [
-            h.Axis(hist.axis.Regular(50, 0, 3.0, name="leading_matchedjet_lj_ERatio",
-                   label="Leading-Matched Jets E / Leading LJ E"),
-                   lambda objs, mask: derived_objs["leading_matched_jets"](objs,0.4)[mask,0].energy
-                       / objs["ljs"][:,0:1][mask].energy),
-        ],
-        evt_mask=lambda objs: (ak.num(derived_objs["leading_matched_jets"](objs,0.4)) > 0) & (ak.num(objs["ljs"][:,0:1]) > 0),
-    ),
-    
-    "subleading_matchedjet_lj_ERatio": h.Histogram(
-        [
-            h.Axis(hist.axis.Regular(50, 0, 3.0, name="subleading_matchedjet_lj_ERatio",
-                   label="Subleading-Matched Jets E / Subleading LJ E"),
-                   lambda objs, mask: derived_objs["subleading_matched_jets"](objs,0.4)[mask,0].energy
-                       / objs["ljs"][:,1:2][mask].energy),
-        ],
-        evt_mask=lambda objs: (ak.num(derived_objs["subleading_matched_jets"](objs,0.4)) > 0) & (ak.num(objs["ljs"][:,1:2]) > 0),
-    ),
-    
-    "leading_mu_matchedjet_lj_ERatio": h.Histogram(
-        [
-            h.Axis(hist.axis.Regular(50, 0, 3.0, name="leading_mu_matchedjet_lj_ERatio",
-                   label="Leading-Mu-LJ Matched Jets E / Leading Mu-LJ E"),
-                   lambda objs, mask: derived_objs["leading_mu_matched_jets"](objs,0.4)[mask,0].energy
-                       / objs["mu_ljs"][:,0:1][mask].energy),
-        ],
-        evt_mask=lambda objs: (ak.num(derived_objs["leading_mu_matched_jets"](objs,0.4)) > 0) & (ak.num(objs["mu_ljs"][:,0:1]) > 0),
-    ),
-    
-    "subleading_mu_matchedjet_lj_ERatio": h.Histogram(
-        [
-            h.Axis(hist.axis.Regular(50, 0, 3.0, name="subleading_mu_matchedjet_lj_ERatio",
-                   label="Subleading-Mu-LJ Matched Jets E / Subleading Mu-LJ E"),
-                   lambda objs, mask: derived_objs["subleading_mu_matched_jets"](objs,0.4)[mask,0].energy
-                       / objs["mu_ljs"][:,1:2][mask].energy),
-        ],
-        evt_mask=lambda objs: (ak.num(derived_objs["subleading_mu_matched_jets"](objs,0.4)) > 0) & (ak.num(objs["mu_ljs"][:,1:2]) > 0),
-    ),
-    
-    "egm_matchedjet_lj_ERatio": h.Histogram(
-        [
-            h.Axis(hist.axis.Regular(50, 0, 3.0, name="egm_matchedjet_lj_ERatio",
-                   label="EGM-LJ Matched Jets E / EGM-LJ E"),
-                   lambda objs, mask: derived_objs["egm_matched_jets"](objs,0.4)[mask,0].energy
-                       / objs["egm_ljs"][:,0:1][mask].energy),
-        ],
-        evt_mask=lambda objs: (ak.num(derived_objs["egm_matched_jets"](objs,0.4)) > 0) & (ak.num(objs["egm_ljs"][:,0:1]) > 0),
-    ),
-    
-    "leading_matchedjet_lep_fraction": h.Histogram(
-        [
-            h.Axis(hist.axis.Regular(50, 0, 1, name="leading_matchedjet_lep_fraction",
-                   label="Leading-Matched Jet Lepton Fraction"),
-                   lambda objs, mask: (derived_objs["leading_matched_jets"](objs,0.4)[mask].chEmEF + derived_objs["leading_matched_jets"](objs,0.4)[mask].neEmEF + 
-                                       derived_objs["leading_matched_jets"](objs,0.4)[mask].muEF)),
-        ],
-        evt_mask=lambda objs: ak.num(derived_objs["leading_matched_jets"](objs,0.4)) > 0,
-    ),
-    
-    "subleading_matchedjet_lep_fraction": h.Histogram(
-        [
-            h.Axis(hist.axis.Regular(50, 0, 1, name="subleading_matchedjet_lep_fraction",
-                   label="Subleading-Matched Jet Lepton Fraction"),
-                   lambda objs, mask: (derived_objs["subleading_matched_jets"](objs,0.4)[mask].chEmEF + derived_objs["subleading_matched_jets"](objs,0.4)[mask].neEmEF + 
-                                       derived_objs["subleading_matched_jets"](objs,0.4)[mask].muEF)),
-        ],
-        evt_mask=lambda objs: ak.num(derived_objs["subleading_matched_jets"](objs,0.4)) > 0,
-    ),
-    
-    "leading_mu_matchedjet_lep_fraction": h.Histogram(
-        [
-            h.Axis(hist.axis.Regular(50, 0, 1, name="leading_mu_matchedjet_lep_fraction",
-                   label="Leading-Mu-LJ Matched Jet Lepton Fraction"),
-                   lambda objs, mask: (derived_objs["leading_mu_matched_jets"](objs,0.4)[mask].chEmEF + derived_objs["leading_mu_matched_jets"](objs,0.4)[mask].neEmEF + 
-                                       derived_objs["leading_mu_matched_jets"](objs,0.4)[mask].muEF)),
-        ],
-        evt_mask=lambda objs: ak.num(derived_objs["leading_mu_matched_jets"](objs,0.4)) > 0,
-    ),
-    
-    "subleading_mu_matchedjet_lep_fraction": h.Histogram(
-        [
-            h.Axis(hist.axis.Regular(50, 0, 1, name="subleading_mu_matchedjet_lep_fraction",
-                   label="Subleading-Mu-LJ Matched Jet Lepton Fraction"),
-                   lambda objs, mask: (derived_objs["subleading_mu_matched_jets"](objs,0.4)[mask].chEmEF + derived_objs["subleading_mu_matched_jets"](objs,0.4)[mask].neEmEF + 
-                                       derived_objs["subleading_mu_matched_jets"](objs,0.4)[mask].muEF)),
-        ],
-        evt_mask=lambda objs: ak.num(derived_objs["subleading_mu_matched_jets"](objs,0.4)) > 0,
-    ),
-    
-    "egm_matchedjet_lep_fraction": h.Histogram(
-        [
-            h.Axis(hist.axis.Regular(50, 0, 1, name="egm_matchedjet_lep_fraction",
-                   label="EGM-LJ Matched Jet Lepton Fraction"),
-                   lambda objs, mask: (derived_objs["egm_matched_jets"](objs,0.4)[mask].chEmEF + derived_objs["egm_matched_jets"](objs,0.4)[mask].neEmEF + 
-                                       derived_objs["egm_matched_jets"](objs,0.4)[mask].muEF)),
-        ],
-        evt_mask=lambda objs: ak.num(derived_objs["egm_matched_jets"](objs,0.4)) > 0,
-    ),
-    
-    "leading_lj_isolation": h.Histogram(
-        [
-            h.Axis(hist.axis.Regular(50, 0, 2, name="leading_matchedjet_isolation",
-                   label="Leading-Matched Jet Isolation"),
-                   lambda objs, mask:  (derived_objs["leading_matched_jets"](objs,0.4)[mask,0].energy
-                       / objs["ljs"][:,0:1][mask].energy) * (1 - (derived_objs["leading_matched_jets"](objs,0.4)[mask,0].chEmEF + 
-                                                             derived_objs["leading_matched_jets"](objs,0.4)[mask,0].neEmEF + 
-                                                             derived_objs["leading_matched_jets"](objs,0.4)[mask,0].muEF))),
-        ],
-        evt_mask=lambda objs: ak.num(derived_objs["leading_matched_jets"](objs,0.4)) > 0,
-    ),
-    
-    "subleading_lj_isolation": h.Histogram(
-        [
-            h.Axis(hist.axis.Regular(50, 0, 2, name="subleading_matchedjet_isolation",
-                   label="Subleading-Matched Jet Isolation"),
-                   lambda objs, mask:  (derived_objs["subleading_matched_jets"](objs,0.4)[mask,0].energy
-                       / objs["ljs"][:,1:2][mask].energy) * (1 - (derived_objs["subleading_matched_jets"](objs,0.4)[mask,0].chEmEF + 
-                                                             derived_objs["subleading_matched_jets"](objs,0.4)[mask,0].neEmEF + 
-                                                             derived_objs["subleading_matched_jets"](objs,0.4)[mask,0].muEF))),
-        ],
-        evt_mask=lambda objs: ak.num(derived_objs["subleading_matched_jets"](objs,0.4)) > 0,
-    ),
-    
-    "leading_mu_lj_isolation": h.Histogram(
-        [
-            h.Axis(hist.axis.Regular(50, 0, 2, name="leading_mu_matchedjet_isolation",
-                   label="Leading-Mu-LJ Matched Jet Isolation"),
-                   lambda objs, mask:  (derived_objs["leading_mu_matched_jets"](objs,0.4)[mask,0].energy
-                       / objs["mu_ljs"][:,0:1][mask].energy) * (1 - (derived_objs["leading_mu_matched_jets"](objs,0.4)[mask,0].chEmEF + 
-                                                                                    derived_objs["leading_mu_matched_jets"](objs,0.4)[mask,0].neEmEF + 
-                                                                                    derived_objs["leading_mu_matched_jets"](objs,0.4)[mask,0].muEF))),
-        ],
-        evt_mask=lambda objs: ak.num(derived_objs["leading_mu_matched_jets"](objs,0.4)) > 0,
-    ),
-    
-    "subleading_mu_lj_isolation": h.Histogram(
-        [
-            h.Axis(hist.axis.Regular(50, 0, 2, name="subleading_mu_matchedjet_isolation",
-                   label="Subleading-Mu-LJ Matched Jet Isolation"),
-                   lambda objs, mask:  (derived_objs["subleading_mu_matched_jets"](objs,0.4)[mask,0].energy
-                       / objs["mu_ljs"][:,1:2][mask].energy) * (1 - (derived_objs["subleading_mu_matched_jets"](objs,0.4)[mask,0].chEmEF + 
-                                                                                    derived_objs["subleading_mu_matched_jets"](objs,0.4)[mask,0].neEmEF + 
-                                                                                    derived_objs["subleading_mu_matched_jets"](objs,0.4)[mask,0].muEF))),
-        ],
-        evt_mask=lambda objs: ak.num(derived_objs["subleading_mu_matched_jets"](objs,0.4)) > 0,
-    ),
-    
-    "egm_lj_isolation": h.Histogram(
-        [
-            h.Axis(hist.axis.Regular(50, 0, 2, name="egm_matchedjet_isolation",
-                   label="EGM-LJ Matched Jet Isolation"),
-                   lambda objs, mask:  (derived_objs["egm_matched_jets"](objs,0.4)[mask,0].energy
-                       / objs["egm_ljs"][:,0:1][mask].energy) * (1 - (derived_objs["egm_matched_jets"](objs,0.4)[mask,0].chEmEF + 
-                                                                                    derived_objs["egm_matched_jets"](objs,0.4)[mask,0].neEmEF + 
-                                                                                    derived_objs["egm_matched_jets"](objs,0.4)[mask,0].muEF))),
-        ],
-        evt_mask=lambda objs: ak.num(derived_objs["egm_matched_jets"](objs,0.4)) > 0,
-    ),
-    
-    "leading_lj_isolation2": h.Histogram(
-        [
-            h.Axis(hist.axis.Regular(50, 0, 1.5, name="leading_matchedjet_isolation2",
-                   label="Leading-Matched Jet Isolation2"),
-                   lambda objs, mask:  abs(derived_objs["leading_matched_jets"](objs,0.4)[mask,0].energy - objs["ljs"][:,0:1][mask].energy)
-                       / objs["ljs"][:,0:1][mask].energy),
-        ],
-        evt_mask=lambda objs: ak.num(derived_objs["leading_matched_jets"](objs,0.4)) > 0,
-    ),
-    
-    "subleading_lj_isolation2": h.Histogram(
-        [
-            h.Axis(hist.axis.Regular(50, 0, 1.5, name="subleading_matchedjet_isolation2",
-                   label="Subleading-Matched Jet Isolation2"),
-                   lambda objs, mask:  abs(derived_objs["subleading_matched_jets"](objs,0.4)[mask,0].energy - objs["ljs"][:,1:2][mask].energy)
-                       / objs["ljs"][:,1:2][mask].energy),
-        ],
-        evt_mask=lambda objs: ak.num(derived_objs["subleading_matched_jets"](objs,0.4)) > 0,
-    ),
-    
-    "leading_mu_lj_isolation2": h.Histogram(
-        [
-            h.Axis(hist.axis.Regular(50, 0, 2, name="leading_mu_matchedjet_isolation2",
-                   label="Leading-Mu-LJ Matched Jet Isolation2"),
-                   lambda objs, mask:  abs(derived_objs["leading_mu_matched_jets"](objs,0.4)[mask,0].energy - objs["mu_ljs"][:,0:1][mask].energy)
-                       / objs["mu_ljs"][:,0:1][mask].energy),
-        ],
-        evt_mask=lambda objs: ak.num(derived_objs["leading_mu_matched_jets"](objs,0.4)) > 0,
-    ),
-    
-    "subleading_mu_lj_isolation2": h.Histogram(
-        [
-            h.Axis(hist.axis.Regular(50, 0, 2, name="subleading_mu_matchedjet_isolation2",
-                   label="Subleading-Mu-LJ Matched Jet Isolation2"),
-                   lambda objs, mask:  abs(derived_objs["subleading_mu_matched_jets"](objs,0.4)[mask,0].energy - objs["mu_ljs"][:,1:2][mask].energy)
-                       / objs["mu_ljs"][:,1:2][mask].energy),
-        ],
-        evt_mask=lambda objs: ak.num(derived_objs["subleading_mu_matched_jets"](objs,0.4)) > 0,
-    ),
-    
-    "egm_lj_isolation2": h.Histogram(
-        [
-            h.Axis(hist.axis.Regular(50, 0, 2, name="egm_matchedjet_isolation2",
-                   label="EGM-LJ Matched Jet Isolation2"),
-                   lambda objs, mask:  abs(derived_objs["egm_matched_jets"](objs,0.4)[mask,0].energy - objs["egm_ljs"][:,0:1][mask].energy)
-                       / objs["egm_ljs"][:,0:1][mask].energy),
-        ],
-        evt_mask=lambda objs: ak.num(derived_objs["egm_matched_jets"](objs,0.4)) > 0,
-    ),
-    
-    "jet_lep_fraction": h.Histogram(
-        [
-            h.Axis(hist.axis.Regular(50, 0, 1, name="jet_lep_fraction",
-                   label="Jet Lepton Fraction"),
-                   lambda objs, mask: (objs["jets"].chEmEF + objs["jets"].neEmEF + 
-                                       objs["jets"].muEF)),
-        ],
-    ),
-    
-    "jet1_lep_fraction": h.Histogram(
-        [
-            h.Axis(hist.axis.Regular(50, 0, 1, name="jet1_lep_fraction",
-                   label="Leading Jet Lepton Fraction"),
-                   lambda objs, mask: (objs["jets"][mask,0].chEmEF + objs["jets"][mask,0].neEmEF + 
-                                       objs["jets"][mask,0].muEF)),
-        ],
-        evt_mask=lambda objs: ak.num(objs["jets"]) > 0,
-    ),
-    
-    "jet2_lep_fraction": h.Histogram(
-        [
-            h.Axis(hist.axis.Regular(50, 0, 1, name="jet2_lep_fraction",
-                   label="Subleading Jet Lepton Fraction"),
-                   lambda objs, mask: (objs["jets"][mask,1].chEmEF + objs["jets"][mask,1].neEmEF + 
-                                       objs["jets"][mask,1].muEF)),
-        ],
-        evt_mask=lambda objs: ak.num(objs["jets"]) > 1,
-    ),
-    
-    "jet3_lep_fraction": h.Histogram(
-        [
-            h.Axis(hist.axis.Regular(50, 0, 1, name="jet3_lep_fraction",
-                   label="Third Jet Lepton Fraction"),
-                   lambda objs, mask: (objs["jets"][mask,2].chEmEF + objs["jets"][mask,2].neEmEF + 
-                                       objs["jets"][mask,2].muEF)),
-        ],
-        evt_mask=lambda objs: ak.num(objs["jets"]) > 2,
-    ),
-    
-    "jet4_lep_fraction": h.Histogram(
-        [
-            h.Axis(hist.axis.Regular(50, 0, 1, name="jet4_lep_fraction",
-                   label="Fourth Jet Lepton Fraction"),
-                   lambda objs, mask: (objs["jets"][mask,3].chEmEF + objs["jets"][mask,3].neEmEF + 
-                                       objs["jets"][mask,3].muEF)),
-        ],
-        evt_mask=lambda objs: ak.num(objs["jets"]) > 3,
-    ),
-    
-    "jet5_lep_fraction": h.Histogram(
-        [
-            h.Axis(hist.axis.Regular(50, 0, 1, name="jet5_lep_fraction",
-                   label="Fifth Jet Lepton Fraction"),
-                   lambda objs, mask: (objs["jets"][mask,4].chEmEF + objs["jets"][mask,4].neEmEF + 
-                                       objs["jets"][mask,4].muEF)),
-        ],
-        evt_mask=lambda objs: ak.num(objs["jets"]) > 4,
-    ),
-    
-    "jet_nmuon": h.Histogram(
-        [
-            h.Axis(hist.axis.Integer(0, 10, name="Number of Muon in Jet"),
-                   lambda objs, mask: objs["jets"].nMuons),
-        ],
-    ),
-    
-    "jet1_nmuon": h.Histogram(
-        [
-            h.Axis(hist.axis.Integer(0, 10, name="Number of Muon in Leading Jet"),
-                   lambda objs, mask: objs["jets"][mask,0].nMuons),
-        ],
-        evt_mask=lambda objs: ak.num(objs["jets"]) > 0,
-    ),
-    
-    "jet2_nmuon": h.Histogram(
-        [
-            h.Axis(hist.axis.Integer(0, 10, name="Number of Muon in Subleading Jet"),
-                   lambda objs, mask: objs["jets"][mask,1].nMuons),
-        ],
-        evt_mask=lambda objs: ak.num(objs["jets"]) > 1,
-    ),
-    
-    "jet3_nmuon": h.Histogram(
-        [
-            h.Axis(hist.axis.Integer(0, 10, name="Number of Muon in Third Jet"),
-                   lambda objs, mask: objs["jets"][mask,2].nMuons),
-        ],
-        evt_mask=lambda objs: ak.num(objs["jets"]) > 2,
-    ),
-    
-    "jet4_nmuon": h.Histogram(
-        [
-            h.Axis(hist.axis.Integer(0, 10, name="Number of Muon in Fourth Jet"),
-                   lambda objs, mask: objs["jets"][mask,3].nMuons),
-        ],
-        evt_mask=lambda objs: ak.num(objs["jets"]) > 3,
-    ),
-    
-    "jet5_nmuon": h.Histogram(
-        [
-            h.Axis(hist.axis.Integer(0, 10, name="Number of Muon in Fifth Jet"),
-                   lambda objs, mask: objs["jets"][mask,4].nMuons),
-        ],
-        evt_mask=lambda objs: ak.num(objs["jets"]) > 4,
-    ),
-    
-    "jet_nelectron": h.Histogram(
-        [
-            h.Axis(hist.axis.Integer(0, 10, name="Number of Electron in Jet"),
-                   lambda objs, mask: objs["jets"].nElectrons),
-        ],
-    ),
-    
-    "jet1_nelectron": h.Histogram(
-        [
-            h.Axis(hist.axis.Integer(0, 10, name="Number of Electron in Leading Jet"),
-                   lambda objs, mask: objs["jets"][mask,0].nElectrons),
-        ],
-        evt_mask=lambda objs: ak.num(objs["jets"]) > 0,
-    ),
-    
-    "jet2_nelectron": h.Histogram(
-        [
-            h.Axis(hist.axis.Integer(0, 10, name="Number of Electron in Subleading Jet"),
-                   lambda objs, mask: objs["jets"][mask,1].nElectrons),
-        ],
-        evt_mask=lambda objs: ak.num(objs["jets"]) > 1,
-    ),
-    
-    "jet3_nelectron": h.Histogram(
-        [
-            h.Axis(hist.axis.Integer(0, 10, name="Number of Electron in Third Jet"),
-                   lambda objs, mask: objs["jets"][mask,2].nElectrons),
-        ],
-        evt_mask=lambda objs: ak.num(objs["jets"]) > 2,
-    ),
-    
-    "jet4_nelectron": h.Histogram(
-        [
-            h.Axis(hist.axis.Integer(0, 10, name="Number of Electron in Fourth Jet"),
-                   lambda objs, mask: objs["jets"][mask,3].nElectrons),
-        ],
-        evt_mask=lambda objs: ak.num(objs["jets"]) > 3,
-    ),
-    
-    "jet5_nelectron": h.Histogram(
-        [
-            h.Axis(hist.axis.Integer(0, 10, name="Number of Electron in Fifth Jet"),
-                   lambda objs, mask: objs["jets"][mask,4].nElectrons),
-        ],
-        evt_mask=lambda objs: ak.num(objs["jets"]) > 4,
-    ),
-    
-    "leading_mu_matchedjet_nmuon": h.Histogram(
-        [
-            h.Axis(hist.axis.Integer(0, 10, name="Number of Muon in Leading Mu-LJ Matched Jet"),
-                   lambda objs, mask: derived_objs["leading_mu_matched_jets"](objs,0.4)[mask].nMuons),
-        ],
-        evt_mask=lambda objs: ak.num(derived_objs["leading_mu_matched_jets"](objs,0.4)) > 0,
-    ),
-    
-    "subleading_mu_matchedjet_nmuon": h.Histogram(
-        [
-            h.Axis(hist.axis.Integer(0, 10, name="Number of Muon in Subleading Mu-LJ Matched Jet"),
-                   lambda objs, mask: derived_objs["subleading_mu_matched_jets"](objs,0.4)[mask].nMuons),
-        ],
-        evt_mask=lambda objs: ak.num(derived_objs["subleading_mu_matched_jets"](objs,0.4)) > 0,
-    ),
-    
-    "egm_matchedjet_nmuon": h.Histogram(
-        [
-            h.Axis(hist.axis.Integer(0, 10, name="Number of Muon in EGM-LJ Matched Jet"),
-                   lambda objs, mask: derived_objs["egm_matched_jets"](objs,0.4)[mask].nMuons),
-        ],
-        evt_mask=lambda objs: ak.num(derived_objs["egm_matched_jets"](objs,0.4)) > 0,
-    ),
-    
-    "leading_mu_matchedjet_nelectron": h.Histogram(
-        [
-            h.Axis(hist.axis.Integer(0, 10, name="Number of Electron in Leading Mu-LJ Matched Jet"),
-                   lambda objs, mask: derived_objs["leading_mu_matched_jets"](objs,0.4)[mask].nElectrons),
-        ],
-        evt_mask=lambda objs: ak.num(derived_objs["leading_mu_matched_jets"](objs,0.4)) > 0,
-    ),
-    
-    "subleading_mu_matchedjet_nelectron": h.Histogram(
-        [
-            h.Axis(hist.axis.Integer(0, 10, name="Number of Electron in Subleading Mu-LJ Matched Jet"),
-                   lambda objs, mask: derived_objs["subleading_mu_matched_jets"](objs,0.4)[mask].nElectrons),
-        ],
-        evt_mask=lambda objs: ak.num(derived_objs["subleading_mu_matched_jets"](objs,0.4)) > 0,
-    ),
-    
-    "egm_matchedjet_nelectron": h.Histogram(
-        [
-            h.Axis(hist.axis.Integer(0, 10, name="Number of Electron in EGM-LJ Matched Jet"),
-                   lambda objs, mask: derived_objs["egm_matched_jets"](objs,0.4)[mask].nElectrons),
-        ],
-        evt_mask=lambda objs: ak.num(derived_objs["egm_matched_jets"](objs,0.4)) > 0,
-    ),
-    
     # pv
     "pv_n": obj_attr("pvs", "npvs", nbins=50, label="Number of PVs"),
     "pv_ndof": obj_attr("pvs", "ndof", nbins=25, xmax=100),
@@ -1089,33 +363,11 @@
     # lj
     "lj_n": obj_attr("ljs", "n"),
     "egm_lj_n": obj_attr("egm_ljs", "n"),
-    "leading_egm_lj_n": h.Histogram(
-        [
-            h.Axis(hist.axis.Regular(10, 0, 10, name="leading_egm_lj_n", label="Number of EGM-LJ"),
-                   lambda objs, mask: ak.num(objs["egm_ljs"][:,0:1])),
-        ],
-    ),
     "mu_lj_n": obj_attr("mu_ljs", "n"),
-<<<<<<< HEAD
-    "leading_mu_lj_n": h.Histogram(
-        [
-            h.Axis(hist.axis.Regular(10, 0, 10, name="leading_mu_lj_n", label="Number of Leading Mu-LJ"),
-                   lambda objs, mask: ak.num(objs["mu_ljs"][:,0:1])),
-        ],
-    ),
-    "subleading_mu_lj_n": h.Histogram(
-        [
-            h.Axis(hist.axis.Regular(10, 0, 10, name="subleading_mu_lj_n", label="Number of Subleading Mu-LJ"),
-                   lambda objs, mask: ak.num(objs["mu_ljs"][:,1:2])),
-        ],
-    ),   
-    "lj_pt": obj_attr("ljs", "pt", xmax=500),
-=======
-    "lj_pt": obj_attr("ljs", "pt", xmax=600),
->>>>>>> 361ae493
+    "lj_pt": obj_attr("ljs", "pt", xmax=400),
     "lj0_pt": h.Histogram(
         [
-            h.Axis(hist.axis.Regular(50, 0, 500, name="lj0_pt",
+            h.Axis(hist.axis.Regular(100, 0, 400, name="lj0_pt",
                                      label="Leading lepton jet pT [GeV]"),
                    lambda objs, mask: objs["ljs"][mask, 0].pt),
         ],
@@ -1123,31 +375,12 @@
     ),
     "lj1_pt": h.Histogram(
         [
-            h.Axis(hist.axis.Regular(50, 0, 500, name="lj1_pt",
+            h.Axis(hist.axis.Regular(100, 0, 400, name="lj1_pt",
                                      label="Subleading lepton jet pT [GeV]"),
                    lambda objs, mask: objs["ljs"][mask, 1].pt),
         ],
         evt_mask=lambda objs: ak.num(objs["ljs"]) > 1,
     ),
-    
-    "lj2_pt": h.Histogram(
-        [
-            h.Axis(hist.axis.Regular(50, 0, 500, name="lj2_pt",
-                                     label="Third lepton jet pT [GeV]"),
-                   lambda objs, mask: objs["ljs"][mask, 2].pt),
-        ],
-        evt_mask=lambda objs: ak.num(objs["ljs"]) > 2,
-    ),
-
-    "lj3_pt": h.Histogram(
-        [
-            h.Axis(hist.axis.Regular(50, 0, 500, name="lj3_pt",
-                                     label="Fourth lepton jet pT [GeV]"),
-                   lambda objs, mask: objs["ljs"][mask, 3].pt),
-        ],
-        evt_mask=lambda objs: ak.num(objs["ljs"]) > 3,
-    ),
-    
     "lj0_e": h.Histogram(
         [
             h.Axis(hist.axis.Regular(350, 0, 700, name="lj_e",
@@ -1181,31 +414,8 @@
         evt_mask=lambda objs: ak.num(objs["ljs"]) > 1,
     ),
     "lj_eta_phi": obj_eta_phi("ljs"),
-    "lj_eta": obj_attr("ljs", "eta", xmax=3),
-    "lj_phi": obj_attr("ljs", "phi", xmax=math.pi),
-    "egm_lj_pt": obj_attr("egm_ljs", "pt", xmax=500),
-    "mu_lj_pt": obj_attr("mu_ljs", "pt", xmax=500),   
-    "leading_mu_lj_pt": h.Histogram(
-        [
-            h.Axis(hist.axis.Regular(50, 0, 500, name="leading_mu_lj_pt", label="Leading Mu-LJ PT [GeV]"),
-                   lambda objs, mask: objs["mu_ljs"][:,0:1][mask].pt),
-        ],
-        evt_mask=lambda objs: ak.num(objs["mu_ljs"]) > 0,
-    ),
-    "subleading_mu_lj_pt": h.Histogram(
-        [
-            h.Axis(hist.axis.Regular(50, 0, 500, name="subleading_mu_lj_pt", label="Subleading Mu-LJ PT [GeV]"),
-                   lambda objs, mask: objs["mu_ljs"][:,1:2][mask].pt),
-        ],
-        evt_mask=lambda objs: ak.num(objs["mu_ljs"]) > 1,
-    ),
-    "leading_egm_lj_pt": h.Histogram(
-        [
-            h.Axis(hist.axis.Regular(50, 0, 500, name="leading_egm_lj_pt", label="EGM-LJ PT [GeV]"),
-                   lambda objs, mask: objs["egm_ljs"][:,0:1][mask].pt),
-        ],
-        evt_mask=lambda objs: ak.num(objs["egm_ljs"]) > 0,
-    ),  
+    "egm_lj_pt": obj_attr("egm_ljs", "pt", xmax=400),
+    "mu_lj_pt": obj_attr("mu_ljs", "pt", xmax=400),
     "lj_electronN": h.Histogram(
         [
             h.Axis(hist.axis.Integer(0, 10, name="lj_electronN"),
@@ -1328,26 +538,9 @@
         ],
     ),
     # lj-lj
-    "mu_lj_egm_lj_invmass": h.Histogram(
-        [
-            h.Axis(hist.axis.Regular(50, 0, 1200, name="mu_lj_egm_lj_invmass",
-                                     label=r"Invariant Mass (Mu-LJ, EGM-LJ)"),
-                   lambda objs, mask: (objs["mu_ljs"][mask,0] + objs["egm_ljs"][mask,0]).mass),
-        ],
-        evt_mask=lambda objs: (ak.num(objs["mu_ljs"]) > 0) & (ak.num(objs["egm_ljs"]) > 0),
-    ),
-    
-    "mu_lj_mu_lj_invmass": h.Histogram(
-        [
-            h.Axis(hist.axis.Regular(50, 0, 1200, name="mu_lj_mu_lj_invmass",
-                                     label=r"Invariant Mass (Mu-LJ, Mu-LJ)"),
-                   lambda objs, mask: (objs["mu_ljs"][mask,0] + objs["mu_ljs"][mask,1]).mass),
-        ],
-        evt_mask=lambda objs: (ak.num(objs["mu_ljs"]) > 1),
-    ),
     "lj_lj_absdphi": h.Histogram(
         [
-            h.Axis(hist.axis.Regular(100, 0, 2*math.pi, name="|$\Delta\phi$| (Leading LJ, Subleading LJ)"),
+            h.Axis(hist.axis.Regular(100, 0, 2*math.pi, name="|$\Delta\phi$| ($LJ_{0}$, $LJ_{1}$)"),
                    lambda objs, mask: abs(objs["ljs"][mask, 1].phi - objs["ljs"][mask, 0].phi)),
         ],
         evt_mask=lambda objs: ak.num(objs["ljs"]) > 1,
@@ -1368,8 +561,8 @@
     ),
     "lj_lj_invmass": h.Histogram(
         [
-            h.Axis(hist.axis.Regular(50, 0, 1200, name="ljlj_mass",
-                                     label=r"Invariant Mass (Leading LJ, Subleading LJ)"),
+            h.Axis(hist.axis.Regular(100, 0, 1200, name="ljlj_mass",
+                                     label=r"Invariant Mass ($LJ_{0}$, $LJ_{1}$)"),
                    lambda objs, mask: objs["ljs"][mask, :2].sum().mass),
         ],
         evt_mask=lambda objs: ak.num(objs["ljs"]) > 1,
@@ -1377,7 +570,7 @@
     "lj_lj_invmass_lowRange": h.Histogram(
         [
             h.Axis(hist.axis.Regular(100, 0, 500, name="ljlj_mass",
-                                     label=r"Invariant Mass (Leading LJ, Subleading LJ)"),
+                                     label=r"InvMass($LJ_{0}$, $LJ_{1}$)"),
                    lambda objs, mask: objs["ljs"][mask, :2].sum().mass),
         ],
         evt_mask=lambda objs: ak.num(objs["ljs"]) > 1,
@@ -1391,32 +584,6 @@
         evt_mask=lambda objs: ak.num(objs["ljs"]) > 1,
     ),
     # ABCD plane
-    "lj_lj_absdphi_iso1": h.Histogram(
-        [
-            h.Axis(hist.axis.Regular(20, 0, math.pi, name="|$\Delta\phi$| ($LJ_{0}$, $LJ_{1}$)"),
-                   lambda objs, mask: abs(objs["ljs"][mask, 1].phi - objs["ljs"][mask, 0].phi)),
-            h.Axis(hist.axis.Regular(20, 0, 1, name="leading_mu_matchedjet_isolation",
-                                     label=r"Leading-Mu-LJ Matched Jet Isolation"),
-                   lambda objs, mask: (derived_objs["leading_mu_matched_jets"](objs,0.4)[mask,0].energy
-                       / objs["mu_ljs"][:,0:1][mask].energy) * (1 - (derived_objs["leading_mu_matched_jets"](objs,0.4)[mask,0].chEmEF + 
-                                                                                    derived_objs["leading_mu_matched_jets"](objs,0.4)[mask,0].neEmEF + 
-                                                                                    derived_objs["leading_mu_matched_jets"](objs,0.4)[mask,0].muEF))),
-        ],
-        evt_mask=lambda objs: ak.num(abs(objs["ljs"][:,0:1].phi - objs["ljs"][:,1:2].phi)) == ak.num(derived_objs["leading_mu_matched_jets"](objs,0.4)),
-    ),
-
-    "lj_lj_absdphi_iso2": h.Histogram(
-        [
-            h.Axis(hist.axis.Regular(20, 0, math.pi, name="|$\Delta\phi$| ($LJ_{0}$, $LJ_{1}$)"),
-                   lambda objs, mask: abs(objs["ljs"][mask, 1].phi - objs["ljs"][mask, 0].phi)),
-            h.Axis(hist.axis.Regular(20, 0, 1, name="leading_mu_matchedjet_isolation2",
-                                     label=r"Leading-Mu-LJ Matched Jet Isolation2"),
-                   lambda objs, mask: abs(derived_objs["leading_matched_jets"](objs,0.4)[mask,0].energy - objs["ljs"][:,0:1][mask].energy)
-                       / objs["ljs"][:,0:1][mask].energy),
-        ],
-        evt_mask=lambda objs: ak.num(abs(objs["ljs"][:,0:1].phi - objs["ljs"][:,1:2].phi)) == ak.num(derived_objs["leading_mu_matched_jets"](objs,0.4)),
-    ),
-    
     "lj_lj_absdphi_invmass": h.Histogram(
         [
             h.Axis(hist.axis.Regular(100, 0, 2*math.pi, name="|$\Delta\phi$| ($LJ_{0}$, $LJ_{1}$)"),
@@ -1879,7 +1046,6 @@
     "genAs_toE_n": obj_attr("genAs_toE", "n"),
     "genAs_pt": obj_attr("genAs", "pt", xmax=200),
     "genAs_pt_highRange": obj_attr("genAs", "pt", xmax=700),
-    "genAs_eta": obj_attr("genAs", "eta", xmin=-3, xmax=3),
     "genAs_eta_phi": obj_eta_phi("genAs"),
     "genAs_toMu_matched_muLj_n": h.Histogram(
         [
@@ -2369,9 +1535,9 @@
     # genA-genA
     "genAs_genAs_dphi": h.Histogram(
         [
-            h.Axis(hist.axis.Regular(100, 0-(math.pi), math.pi, name="genAs_genAs_dphi",
+            h.Axis(hist.axis.Regular(100, 0, math.pi, name="genAs_genAs_dphi",
                                      label=r"$\Delta\phi$ between $Z_d$"),
-                   lambda objs, mask: (objs["genAs"][mask, 1].delta_phi(objs["genAs"][mask, 0]))),
+                   lambda objs, mask: objs["genAs"][mask, 1].delta_phi(objs["genAs"][mask, 0])),
         ],
         evt_mask=lambda objs: ak.num(objs["genAs"]) > 1,
     ),
